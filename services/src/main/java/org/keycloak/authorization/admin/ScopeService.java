/*
 * JBoss, Home of Professional Open Source.
 * Copyright 2016 Red Hat, Inc., and individual contributors
 * as indicated by the @author tags.
 *
 * Licensed under the Apache License, Version 2.0 (the "License");
 * you may not use this file except in compliance with the License.
 * You may obtain a copy of the License at
 *
 *     http://www.apache.org/licenses/LICENSE-2.0
 *
 * Unless required by applicable law or agreed to in writing, software
 * distributed under the License is distributed on an "AS IS" BASIS,
 * WITHOUT WARRANTIES OR CONDITIONS OF ANY KIND, either express or implied.
 * See the License for the specific language governing permissions and
 * limitations under the License.
 */
package org.keycloak.authorization.admin;

import org.jboss.resteasy.annotations.cache.NoCache;
import org.keycloak.authorization.AuthorizationProvider;
import org.keycloak.authorization.model.Policy;
import org.keycloak.authorization.model.Resource;
import org.keycloak.authorization.model.ResourceServer;
import org.keycloak.authorization.model.Scope;
import org.keycloak.authorization.store.PolicyStore;
import org.keycloak.authorization.store.StoreFactory;
import org.keycloak.events.admin.OperationType;
import org.keycloak.events.admin.ResourceType;
import org.keycloak.models.Constants;
import org.keycloak.representations.idm.authorization.PolicyRepresentation;
import org.keycloak.representations.idm.authorization.ResourceRepresentation;
import org.keycloak.representations.idm.authorization.ScopeRepresentation;
import org.keycloak.services.ErrorResponse;
<<<<<<< HEAD
import org.keycloak.services.resources.admin.permissions.AdminPermissionEvaluator;
=======
import org.keycloak.services.resources.admin.AdminEventBuilder;
import org.keycloak.services.resources.admin.RealmAuth;
>>>>>>> edc6d99c

import javax.ws.rs.Consumes;
import javax.ws.rs.DELETE;
import javax.ws.rs.GET;
import javax.ws.rs.POST;
import javax.ws.rs.PUT;
import javax.ws.rs.Path;
import javax.ws.rs.PathParam;
import javax.ws.rs.Produces;
import javax.ws.rs.QueryParam;
import javax.ws.rs.core.Context;
import javax.ws.rs.core.MediaType;
import javax.ws.rs.core.Response;
import javax.ws.rs.core.Response.Status;
import javax.ws.rs.core.UriInfo;

import java.util.Arrays;
import java.util.HashMap;
import java.util.List;
import java.util.Map;
import java.util.stream.Collectors;

import static org.keycloak.models.utils.ModelToRepresentation.toRepresentation;
import static org.keycloak.models.utils.RepresentationToModel.toModel;

/**
 * @author <a href="mailto:psilva@redhat.com">Pedro Igor</a>
 */
public class ScopeService {

    private final AuthorizationProvider authorization;
<<<<<<< HEAD
    private final AdminPermissionEvaluator auth;
    private ResourceServer resourceServer;

    public ScopeService(ResourceServer resourceServer, AuthorizationProvider authorization, AdminPermissionEvaluator auth) {
=======
    private final RealmAuth auth;
    private final AdminEventBuilder adminEvent;
    private ResourceServer resourceServer;

    public ScopeService(ResourceServer resourceServer, AuthorizationProvider authorization, RealmAuth auth, AdminEventBuilder adminEvent) {
>>>>>>> edc6d99c
        this.resourceServer = resourceServer;
        this.authorization = authorization;
        this.auth = auth;
        this.adminEvent = adminEvent.resource(ResourceType.AUTHORIZATION_SCOPE);
    }

    @POST
    @Consumes(MediaType.APPLICATION_JSON)
    @Produces(MediaType.APPLICATION_JSON)
<<<<<<< HEAD
    public Response create(ScopeRepresentation scope) {
        this.auth.realm().requireManageAuthorization();
=======
    public Response create(@Context UriInfo uriInfo,  ScopeRepresentation scope) {
        this.auth.requireManage();
>>>>>>> edc6d99c
        Scope model = toModel(scope, this.resourceServer, authorization);

        scope.setId(model.getId());

        audit(uriInfo, scope, scope.getId(), OperationType.CREATE);

        return Response.status(Status.CREATED).entity(scope).build();
    }

    @Path("{id}")
    @PUT
    @Consumes(MediaType.APPLICATION_JSON)
    @Produces(MediaType.APPLICATION_JSON)
<<<<<<< HEAD
    public Response update(@PathParam("id") String id, ScopeRepresentation scope) {
        this.auth.realm().requireManageAuthorization();
=======
    public Response update(@Context UriInfo uriInfo, @PathParam("id") String id, ScopeRepresentation scope) {
        this.auth.requireManage();
>>>>>>> edc6d99c
        scope.setId(id);
        StoreFactory storeFactory = authorization.getStoreFactory();
        Scope model = storeFactory.getScopeStore().findById(scope.getId(), resourceServer.getId());

        if (model == null) {
            return Response.status(Status.NOT_FOUND).build();
        }

        toModel(scope, resourceServer, authorization);

        audit(uriInfo, scope, OperationType.UPDATE);

        return Response.noContent().build();
    }

    @Path("{id}")
    @DELETE
<<<<<<< HEAD
    public Response delete(@PathParam("id") String id) {
        this.auth.realm().requireManageAuthorization();
=======
    public Response delete(@Context UriInfo uriInfo, @PathParam("id") String id) {
        this.auth.requireManage();
>>>>>>> edc6d99c
        StoreFactory storeFactory = authorization.getStoreFactory();
        List<Resource> resources = storeFactory.getResourceStore().findByScope(Arrays.asList(id), resourceServer.getId());

        if (!resources.isEmpty()) {
            return ErrorResponse.exists("Scopes can not be removed while associated with resources.");
        }

        Scope scope = storeFactory.getScopeStore().findById(id, resourceServer.getId());

        if (scope == null) {
            return Response.status(Status.NOT_FOUND).build();
        }

        PolicyStore policyStore = storeFactory.getPolicyStore();
        List<Policy> policies = policyStore.findByScopeIds(Arrays.asList(scope.getId()), resourceServer.getId());

        for (Policy policyModel : policies) {
            if (policyModel.getScopes().size() == 1) {
                policyStore.delete(policyModel.getId());
            } else {
                policyModel.removeScope(scope);
            }
        }

        storeFactory.getScopeStore().delete(id);

        if (authorization.getRealm().isAdminEventsEnabled()) {
            audit(uriInfo, toRepresentation(scope), OperationType.DELETE);
        }

        return Response.noContent().build();
    }

    @Path("{id}")
    @GET
    @Produces(MediaType.APPLICATION_JSON)
    public Response findById(@PathParam("id") String id) {
        this.auth.realm().requireViewAuthorization();
        Scope model = this.authorization.getStoreFactory().getScopeStore().findById(id, resourceServer.getId());

        if (model == null) {
            return Response.status(Status.NOT_FOUND).build();
        }

        return Response.ok(toRepresentation(model)).build();
    }

    @Path("{id}/resources")
    @GET
    @Produces(MediaType.APPLICATION_JSON)
    public Response getResources(@PathParam("id") String id) {
        this.auth.realm().requireViewAuthorization();
        StoreFactory storeFactory = this.authorization.getStoreFactory();
        Scope model = storeFactory.getScopeStore().findById(id, resourceServer.getId());

        if (model == null) {
            return Response.status(Status.NOT_FOUND).build();
        }

        return Response.ok(storeFactory.getResourceStore().findByScope(Arrays.asList(model.getId()), resourceServer.getId()).stream().map(resource -> {
            ResourceRepresentation representation = new ResourceRepresentation();

            representation.setId(resource.getId());
            representation.setName(resource.getName());

            return representation;
        }).collect(Collectors.toList())).build();
    }

    @Path("{id}/permissions")
    @GET
    @Produces(MediaType.APPLICATION_JSON)
    public Response getPermissions(@PathParam("id") String id) {
        this.auth.realm().requireViewAuthorization();
        StoreFactory storeFactory = this.authorization.getStoreFactory();
        Scope model = storeFactory.getScopeStore().findById(id, resourceServer.getId());

        if (model == null) {
            return Response.status(Status.NOT_FOUND).build();
        }

        PolicyStore policyStore = storeFactory.getPolicyStore();

        return Response.ok(policyStore.findByScopeIds(Arrays.asList(model.getId()), resourceServer.getId()).stream().map(policy -> {
            PolicyRepresentation representation = new PolicyRepresentation();

            representation.setId(policy.getId());
            representation.setName(policy.getName());
            representation.setType(policy.getType());

            return representation;
        }).collect(Collectors.toList())).build();
    }

    @Path("/search")
    @GET
    @Produces(MediaType.APPLICATION_JSON)
    @NoCache
    public Response find(@QueryParam("name") String name) {
        this.auth.realm().requireViewAuthorization();
        StoreFactory storeFactory = authorization.getStoreFactory();

        if (name == null) {
            return Response.status(Status.BAD_REQUEST).build();
        }

        Scope model = storeFactory.getScopeStore().findByName(name, this.resourceServer.getId());

        if (model == null) {
            return Response.status(Status.OK).build();
        }

        return Response.ok(toRepresentation(model)).build();
    }

    @GET
    @Produces("application/json")
    public Response findAll(@QueryParam("scopeId") String id,
                            @QueryParam("name") String name,
                            @QueryParam("first") Integer firstResult,
                            @QueryParam("max") Integer maxResult) {
        this.auth.realm().requireViewAuthorization();

        Map<String, String[]> search = new HashMap<>();

        if (id != null && !"".equals(id.trim())) {
            search.put("id", new String[] {id});
        }

        if (name != null && !"".equals(name.trim())) {
            search.put("name", new String[] {name});
        }

        return Response.ok(
                this.authorization.getStoreFactory().getScopeStore().findByResourceServer(search, this.resourceServer.getId(), firstResult != null ? firstResult : -1, maxResult != null ? maxResult : Constants.DEFAULT_MAX_RESULTS).stream()
                        .map(scope -> toRepresentation(scope))
                        .collect(Collectors.toList()))
                .build();
    }

    private void audit(@Context UriInfo uriInfo, ScopeRepresentation resource, OperationType operation) {
        audit(uriInfo, resource, null, operation);
    }

    private void audit(@Context UriInfo uriInfo, ScopeRepresentation resource, String id, OperationType operation) {
        if (authorization.getRealm().isAdminEventsEnabled()) {
            if (id != null) {
                adminEvent.operation(operation).resourcePath(uriInfo, id).representation(resource).success();
            } else {
                adminEvent.operation(operation).resourcePath(uriInfo).representation(resource).success();
            }
        }
    }
}<|MERGE_RESOLUTION|>--- conflicted
+++ resolved
@@ -32,12 +32,8 @@
 import org.keycloak.representations.idm.authorization.ResourceRepresentation;
 import org.keycloak.representations.idm.authorization.ScopeRepresentation;
 import org.keycloak.services.ErrorResponse;
-<<<<<<< HEAD
 import org.keycloak.services.resources.admin.permissions.AdminPermissionEvaluator;
-=======
 import org.keycloak.services.resources.admin.AdminEventBuilder;
-import org.keycloak.services.resources.admin.RealmAuth;
->>>>>>> edc6d99c
 
 import javax.ws.rs.Consumes;
 import javax.ws.rs.DELETE;
@@ -69,18 +65,11 @@
 public class ScopeService {
 
     private final AuthorizationProvider authorization;
-<<<<<<< HEAD
     private final AdminPermissionEvaluator auth;
-    private ResourceServer resourceServer;
-
-    public ScopeService(ResourceServer resourceServer, AuthorizationProvider authorization, AdminPermissionEvaluator auth) {
-=======
-    private final RealmAuth auth;
     private final AdminEventBuilder adminEvent;
     private ResourceServer resourceServer;
 
-    public ScopeService(ResourceServer resourceServer, AuthorizationProvider authorization, RealmAuth auth, AdminEventBuilder adminEvent) {
->>>>>>> edc6d99c
+    public ScopeService(ResourceServer resourceServer, AuthorizationProvider authorization, AdminPermissionEvaluator auth, AdminEventBuilder adminEvent) {
         this.resourceServer = resourceServer;
         this.authorization = authorization;
         this.auth = auth;
@@ -90,13 +79,8 @@
     @POST
     @Consumes(MediaType.APPLICATION_JSON)
     @Produces(MediaType.APPLICATION_JSON)
-<<<<<<< HEAD
-    public Response create(ScopeRepresentation scope) {
-        this.auth.realm().requireManageAuthorization();
-=======
     public Response create(@Context UriInfo uriInfo,  ScopeRepresentation scope) {
-        this.auth.requireManage();
->>>>>>> edc6d99c
+            this.auth.realm().requireManageAuthorization();
         Scope model = toModel(scope, this.resourceServer, authorization);
 
         scope.setId(model.getId());
@@ -110,13 +94,8 @@
     @PUT
     @Consumes(MediaType.APPLICATION_JSON)
     @Produces(MediaType.APPLICATION_JSON)
-<<<<<<< HEAD
-    public Response update(@PathParam("id") String id, ScopeRepresentation scope) {
-        this.auth.realm().requireManageAuthorization();
-=======
     public Response update(@Context UriInfo uriInfo, @PathParam("id") String id, ScopeRepresentation scope) {
-        this.auth.requireManage();
->>>>>>> edc6d99c
+            this.auth.realm().requireManageAuthorization();
         scope.setId(id);
         StoreFactory storeFactory = authorization.getStoreFactory();
         Scope model = storeFactory.getScopeStore().findById(scope.getId(), resourceServer.getId());
@@ -134,13 +113,8 @@
 
     @Path("{id}")
     @DELETE
-<<<<<<< HEAD
-    public Response delete(@PathParam("id") String id) {
+    public Response delete(@Context UriInfo uriInfo, @PathParam("id") String id) {
         this.auth.realm().requireManageAuthorization();
-=======
-    public Response delete(@Context UriInfo uriInfo, @PathParam("id") String id) {
-        this.auth.requireManage();
->>>>>>> edc6d99c
         StoreFactory storeFactory = authorization.getStoreFactory();
         List<Resource> resources = storeFactory.getResourceStore().findByScope(Arrays.asList(id), resourceServer.getId());
 
