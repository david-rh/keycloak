--- conflicted
+++ resolved
@@ -1,262 +1,275 @@
-package org.keycloak.services.managers;
-
-import org.jboss.resteasy.logging.Logger;
-import org.keycloak.representations.idm.*;
-import org.keycloak.services.models.*;
-
-import java.security.KeyPair;
-import java.security.KeyPairGenerator;
-import java.security.NoSuchAlgorithmException;
-import java.util.*;
-import java.util.concurrent.atomic.AtomicLong;
-
-/**
- * Per request object
- *
- * @author <a href="mailto:bill@burkecentral.com">Bill Burke</a>
- * @version $Revision: 1 $
- */
-public class RealmManager {
-    protected static final Logger logger = Logger.getLogger(RealmManager.class);
-    private static AtomicLong counter = new AtomicLong(1);
-    public static final String RESOURCE_ROLE = "KEYCLOAK_RESOURCE";
-    public static final String IDENTITY_REQUESTER_ROLE = "KEYCLOAK_IDENTITY_REQUESTER";
-    public static final String WILDCARD_ROLE = "*";
-
-    public static String generateId() {
-        return counter.getAndIncrement() + "-" + System.currentTimeMillis();
-    }
-
-    protected KeycloakSession identitySession;
-
-    public RealmManager(KeycloakSession identitySession) {
-        this.identitySession = identitySession;
-    }
-
-    public RealmModel defaultRealm() {
-        return getRealm(RealmModel.DEFAULT_REALM);
-    }
-
-    public RealmModel getRealm(String id) {
-        return identitySession.getRealm(id);
-    }
-
-    public RealmModel createRealm(String name) {
-        return createRealm(generateId(), name);
-    }
-
-    public RealmModel createRealm(String id, String name) {
-        RealmModel realm = identitySession.createRealm(id, name);
-        realm.setName(name);
-        realm.addRole(WILDCARD_ROLE);
-        realm.addRole(RESOURCE_ROLE);
-        realm.addRole(IDENTITY_REQUESTER_ROLE);
-        return realm;
-    }
-
-    public void generateRealmKeys(RealmModel realm) {
-        KeyPair keyPair = null;
-        try {
-            keyPair = KeyPairGenerator.getInstance("RSA").generateKeyPair();
-        } catch (NoSuchAlgorithmException e) {
-            throw new RuntimeException(e);
-        }
-        realm.setPrivateKey(keyPair.getPrivate());
-        realm.setPublicKey(keyPair.getPublic());
-    }
-
-    public void updateRealm(RealmRepresentation rep, RealmModel realm) {
-        if (rep.getRealm() != null) realm.setName(rep.getRealm());
-        realm.setEnabled(rep.isEnabled());
-        realm.setSocial(rep.isSocial());
-        realm.setCookieLoginAllowed(rep.isCookieLoginAllowed());
-        realm.setRegistrationAllowed(rep.isRegistrationAllowed());
-        realm.setSslNotRequired((rep.isSslNotRequired()));
-        realm.setAccessCodeLifespan(rep.getAccessCodeLifespan());
-        realm.setTokenLifespan(rep.getTokenLifespan());
-        if (rep.getRequiredOAuthClientCredentials() != null) {
-            realm.updateRequiredOAuthClientCredentials(rep.getRequiredOAuthClientCredentials());
-        }
-        if (rep.getRequiredCredentials() != null) {
-            realm.updateRequiredCredentials(rep.getRequiredCredentials());
-        }
-        if (rep.getRequiredApplicationCredentials() != null) {
-            realm.updateRequiredApplicationCredentials(rep.getRequiredApplicationCredentials());
-        }
-        if (rep.getDefaultRoles() != null) {
-            realm.updateDefaultRoles(rep.getDefaultRoles());
-        }
-    }
-
-    public RealmModel importRealm(RealmRepresentation rep, UserModel realmCreator) {
-        //verifyRealmRepresentation(rep);
-        RealmModel realm = createRealm(rep.getRealm());
-        importRealm(rep, realm);
-        realm.addRealmAdmin(realmCreator);
-        return realm;
-    }
-
-
-    public void importRealm(RealmRepresentation rep, RealmModel newRealm) {
-        newRealm.setName(rep.getRealm());
-        newRealm.setEnabled(rep.isEnabled());
-        newRealm.setSocial(rep.isSocial());
-        newRealm.setTokenLifespan(rep.getTokenLifespan());
-        newRealm.setAccessCodeLifespan(rep.getAccessCodeLifespan());
-        newRealm.setSslNotRequired(rep.isSslNotRequired());
-        newRealm.setCookieLoginAllowed(rep.isCookieLoginAllowed());
-        newRealm.setRegistrationAllowed(rep.isRegistrationAllowed());
-        if (rep.getPrivateKey() == null || rep.getPublicKey() == null) {
-            generateRealmKeys(newRealm);
-        } else {
-            newRealm.setPrivateKeyPem(rep.getPrivateKey());
-            newRealm.setPublicKeyPem(rep.getPublicKey());
-        }
-
-        Map<String, UserModel> userMap = new HashMap<String, UserModel>();
-
-        if (rep.getRequiredCredentials() != null) {
-            for (String requiredCred : rep.getRequiredCredentials()) {
-                addRequiredCredential(newRealm, requiredCred);
-            }
-        }
-
-        if (rep.getRequiredApplicationCredentials() != null) {
-            for (String requiredCred : rep.getRequiredCredentials()) {
-                addResourceRequiredCredential(newRealm, requiredCred);
-            }
-        }
-
-        if (rep.getRequiredOAuthClientCredentials() != null) {
-            for (String requiredCred : rep.getRequiredCredentials()) {
-                addOAuthClientRequiredCredential(newRealm, requiredCred);
-            }
-        }
-
-<<<<<<< HEAD
-
-        UserManager userManager = new UserManager();
-=======
->>>>>>> a65c8695
-        if (rep.getUsers() != null) {
-            for (UserRepresentation userRep : rep.getUsers()) {
-                UserModel user = userManager.createUser(newRealm, userRep);
-                userMap.put(user.getLoginName(), user);
-            }
-        }
-
-        if (rep.getRoles() != null) {
-            for (RoleRepresentation roleRep : rep.getRoles()) {
-                createRole(newRealm, roleRep);
-            }
-        }
-
-        if (rep.getDefaultRoles() != null) {
-            for (String roleString : rep.getDefaultRoles()) {
-                newRealm.addDefaultRole(roleString.trim());
-            }
-        }
-
-        if (rep.getApplications() != null) {
-            createResources(rep, newRealm);
-        }
-
-        if (rep.getRoleMappings() != null) {
-            for (RoleMappingRepresentation mapping : rep.getRoleMappings()) {
-                UserModel user = userMap.get(mapping.getUsername());
-                for (String roleString : mapping.getRoles()) {
-                    RoleModel role = newRealm.getRole(roleString.trim());
-                    if (role == null) {
-                        role = newRealm.addRole(roleString.trim());
-                    }
-                    newRealm.grantRole(user, role);
-                }
-            }
-        }
-
-        if (rep.getScopeMappings() != null) {
-            for (ScopeMappingRepresentation scope : rep.getScopeMappings()) {
-                for (String roleString : scope.getRoles()) {
-                    RoleModel role = newRealm.getRole(roleString.trim());
-                    if (role == null) {
-                        role = newRealm.addRole(roleString.trim());
-                    }
-                    UserModel user = userMap.get(scope.getUsername());
-                    newRealm.addScope(user, role.getName());
-                }
-
-            }
-        }
-    }
-
-    public void createRole(RealmModel newRealm, RoleRepresentation roleRep) {
-        RoleModel role = newRealm.addRole(roleRep.getName());
-        if (roleRep.getDescription() != null) role.setDescription(roleRep.getDescription());
-    }
-
-
-    public void addRequiredCredential(RealmModel newRealm, String requiredCred) {
-        newRealm.addRequiredCredential(requiredCred);
-    }
-    public void addResourceRequiredCredential(RealmModel newRealm, String requiredCred) {
-        newRealm.addRequiredResourceCredential(requiredCred);
-    }
-    public void addOAuthClientRequiredCredential(RealmModel newRealm, String requiredCred) {
-        newRealm.addRequiredOAuthClientCredential(requiredCred);
-    }
-
-
-
-     protected void createResources(RealmRepresentation rep, RealmModel realm) {
-        RoleModel loginRole = realm.getRole(RealmManager.RESOURCE_ROLE);
-        ResourceManager manager = new ResourceManager(this);
-        for (ApplicationRepresentation resourceRep : rep.getApplications()) {
-            manager.createResource(realm, loginRole, resourceRep);
-        }
-    }
-
-    public RoleRepresentation toRepresentation(RoleModel role) {
-        RoleRepresentation rep = new RoleRepresentation();
-        rep.setId(role.getId());
-        rep.setName(role.getName());
-        rep.setDescription(role.getDescription());
-        return rep;
-    }
-
-    public RealmRepresentation toRepresentation(RealmModel realm) {
-        RealmRepresentation rep = new RealmRepresentation();
-        rep.setId(realm.getId());
-        rep.setRealm(realm.getName());
-        rep.setEnabled(realm.isEnabled());
-        rep.setSocial(realm.isSocial());
-        rep.setSslNotRequired(realm.isSslNotRequired());
-        rep.setCookieLoginAllowed(realm.isCookieLoginAllowed());
-        rep.setPublicKey(realm.getPublicKeyPem());
-        rep.setTokenLifespan(realm.getTokenLifespan());
-        rep.setAccessCodeLifespan(realm.getAccessCodeLifespan());
-        List<RequiredCredentialModel> requiredCredentialModels = realm.getRequiredCredentials();
-        if (requiredCredentialModels.size() > 0) {
-            rep.setRequiredCredentials(new HashSet<String>());
-            for (RequiredCredentialModel cred : requiredCredentialModels) {
-                rep.getRequiredCredentials().add(cred.getType());
-            }
-        }
-        List<RequiredCredentialModel> requiredResourceCredentialModels = realm.getRequiredApplicationCredentials();
-        if (requiredResourceCredentialModels.size() > 0) {
-            rep.setRequiredApplicationCredentials(new HashSet<String>());
-            for (RequiredCredentialModel cred : requiredResourceCredentialModels) {
-                rep.getRequiredApplicationCredentials().add(cred.getType());
-            }
-        }
-        List<RequiredCredentialModel> requiredOAuthCredentialModels = realm.getRequiredOAuthClientCredentials();
-        if (requiredOAuthCredentialModels.size() > 0) {
-            rep.setRequiredOAuthClientCredentials(new HashSet<String>());
-            for (RequiredCredentialModel cred : requiredOAuthCredentialModels) {
-                rep.getRequiredOAuthClientCredentials().add(cred.getType());
-            }
-        }
-        return rep;
-    }
-
-
-}
+package org.keycloak.services.managers;
+
+import org.jboss.resteasy.logging.Logger;
+import org.keycloak.representations.idm.*;
+import org.keycloak.services.models.*;
+
+import java.security.KeyPair;
+import java.security.KeyPairGenerator;
+import java.security.NoSuchAlgorithmException;
+import java.util.*;
+import java.util.concurrent.atomic.AtomicLong;
+
+/**
+ * Per request object
+ *
+ * @author <a href="mailto:bill@burkecentral.com">Bill Burke</a>
+ * @version $Revision: 1 $
+ */
+public class RealmManager {
+    protected static final Logger logger = Logger.getLogger(RealmManager.class);
+    private static AtomicLong counter = new AtomicLong(1);
+    public static final String RESOURCE_ROLE = "KEYCLOAK_RESOURCE";
+    public static final String IDENTITY_REQUESTER_ROLE = "KEYCLOAK_IDENTITY_REQUESTER";
+    public static final String WILDCARD_ROLE = "*";
+
+    public static String generateId() {
+        return counter.getAndIncrement() + "-" + System.currentTimeMillis();
+    }
+
+    protected KeycloakSession identitySession;
+
+    public RealmManager(KeycloakSession identitySession) {
+        this.identitySession = identitySession;
+    }
+
+    public RealmModel defaultRealm() {
+        return getRealm(RealmModel.DEFAULT_REALM);
+    }
+
+    public RealmModel getRealm(String id) {
+        return identitySession.getRealm(id);
+    }
+
+    public RealmModel createRealm(String name) {
+        return createRealm(generateId(), name);
+    }
+
+    public RealmModel createRealm(String id, String name) {
+        RealmModel realm = identitySession.createRealm(id, name);
+        realm.setName(name);
+        realm.addRole(WILDCARD_ROLE);
+        realm.addRole(RESOURCE_ROLE);
+        realm.addRole(IDENTITY_REQUESTER_ROLE);
+        return realm;
+    }
+
+    public void generateRealmKeys(RealmModel realm) {
+        KeyPair keyPair = null;
+        try {
+            keyPair = KeyPairGenerator.getInstance("RSA").generateKeyPair();
+        } catch (NoSuchAlgorithmException e) {
+            throw new RuntimeException(e);
+        }
+        realm.setPrivateKey(keyPair.getPrivate());
+        realm.setPublicKey(keyPair.getPublic());
+    }
+
+    public void updateRealm(RealmRepresentation rep, RealmModel realm) {
+        if (rep.getRealm() != null) realm.setName(rep.getRealm());
+        realm.setEnabled(rep.isEnabled());
+        realm.setSocial(rep.isSocial());
+        realm.setCookieLoginAllowed(rep.isCookieLoginAllowed());
+        realm.setRegistrationAllowed(rep.isRegistrationAllowed());
+        realm.setSslNotRequired((rep.isSslNotRequired()));
+        realm.setAccessCodeLifespan(rep.getAccessCodeLifespan());
+        realm.setTokenLifespan(rep.getTokenLifespan());
+        if (rep.getRequiredOAuthClientCredentials() != null) {
+            realm.updateRequiredOAuthClientCredentials(rep.getRequiredOAuthClientCredentials());
+        }
+        if (rep.getRequiredCredentials() != null) {
+            realm.updateRequiredCredentials(rep.getRequiredCredentials());
+        }
+        if (rep.getRequiredApplicationCredentials() != null) {
+            realm.updateRequiredApplicationCredentials(rep.getRequiredApplicationCredentials());
+        }
+        if (rep.getDefaultRoles() != null) {
+            realm.updateDefaultRoles(rep.getDefaultRoles());
+        }
+    }
+
+    public RealmModel importRealm(RealmRepresentation rep, UserModel realmCreator) {
+        //verifyRealmRepresentation(rep);
+        RealmModel realm = createRealm(rep.getRealm());
+        importRealm(rep, realm);
+        realm.addRealmAdmin(realmCreator);
+        return realm;
+    }
+
+
+    public void importRealm(RealmRepresentation rep, RealmModel newRealm) {
+        newRealm.setName(rep.getRealm());
+        newRealm.setEnabled(rep.isEnabled());
+        newRealm.setSocial(rep.isSocial());
+        newRealm.setTokenLifespan(rep.getTokenLifespan());
+        newRealm.setAccessCodeLifespan(rep.getAccessCodeLifespan());
+        newRealm.setSslNotRequired(rep.isSslNotRequired());
+        newRealm.setCookieLoginAllowed(rep.isCookieLoginAllowed());
+        newRealm.setRegistrationAllowed(rep.isRegistrationAllowed());
+        if (rep.getPrivateKey() == null || rep.getPublicKey() == null) {
+            generateRealmKeys(newRealm);
+        } else {
+            newRealm.setPrivateKeyPem(rep.getPrivateKey());
+            newRealm.setPublicKeyPem(rep.getPublicKey());
+        }
+
+        Map<String, UserModel> userMap = new HashMap<String, UserModel>();
+
+        if (rep.getRequiredCredentials() != null) {
+            for (String requiredCred : rep.getRequiredCredentials()) {
+                addRequiredCredential(newRealm, requiredCred);
+            }
+        }
+
+        if (rep.getRequiredApplicationCredentials() != null) {
+            for (String requiredCred : rep.getRequiredCredentials()) {
+                addResourceRequiredCredential(newRealm, requiredCred);
+            }
+        }
+
+        if (rep.getRequiredOAuthClientCredentials() != null) {
+            for (String requiredCred : rep.getRequiredCredentials()) {
+                addOAuthClientRequiredCredential(newRealm, requiredCred);
+            }
+        }
+
+        if (rep.getUsers() != null) {
+            for (UserRepresentation userRep : rep.getUsers()) {
+                UserModel user = createUser(newRealm, userRep);
+                userMap.put(user.getLoginName(), user);
+            }
+        }
+
+        if (rep.getRoles() != null) {
+            for (RoleRepresentation roleRep : rep.getRoles()) {
+                createRole(newRealm, roleRep);
+            }
+        }
+
+        if (rep.getDefaultRoles() != null) {
+            for (String roleString : rep.getDefaultRoles()) {
+                newRealm.addDefaultRole(roleString.trim());
+            }
+        }
+
+        if (rep.getApplications() != null) {
+            createResources(rep, newRealm);
+        }
+
+        if (rep.getRoleMappings() != null) {
+            for (RoleMappingRepresentation mapping : rep.getRoleMappings()) {
+                UserModel user = userMap.get(mapping.getUsername());
+                for (String roleString : mapping.getRoles()) {
+                    RoleModel role = newRealm.getRole(roleString.trim());
+                    if (role == null) {
+                        role = newRealm.addRole(roleString.trim());
+                    }
+                    newRealm.grantRole(user, role);
+                }
+            }
+        }
+
+        if (rep.getScopeMappings() != null) {
+            for (ScopeMappingRepresentation scope : rep.getScopeMappings()) {
+                for (String roleString : scope.getRoles()) {
+                    RoleModel role = newRealm.getRole(roleString.trim());
+                    if (role == null) {
+                        role = newRealm.addRole(roleString.trim());
+                    }
+                    UserModel user = userMap.get(scope.getUsername());
+                    newRealm.addScope(user, role.getName());
+                }
+
+            }
+        }
+    }
+
+    public void createRole(RealmModel newRealm, RoleRepresentation roleRep) {
+        RoleModel role = newRealm.addRole(roleRep.getName());
+        if (roleRep.getDescription() != null) role.setDescription(roleRep.getDescription());
+    }
+
+    public UserModel createUser(RealmModel newRealm, UserRepresentation userRep) {
+        UserModel user = newRealm.addUser(userRep.getUsername());
+        user.setEnabled(userRep.isEnabled());
+        if (userRep.getAttributes() != null) {
+            for (Map.Entry<String, String> entry : userRep.getAttributes().entrySet()) {
+                user.setAttribute(entry.getKey(), entry.getValue());
+            }
+        }
+        if (userRep.getCredentials() != null) {
+            for (CredentialRepresentation cred : userRep.getCredentials()) {
+                UserCredentialModel credential = new UserCredentialModel();
+                credential.setType(cred.getType());
+                credential.setValue(cred.getValue());
+                newRealm.updateCredential(user, credential);
+            }
+        }
+        return user;
+    }
+
+    public void addRequiredCredential(RealmModel newRealm, String requiredCred) {
+        newRealm.addRequiredCredential(requiredCred);
+    }
+    public void addResourceRequiredCredential(RealmModel newRealm, String requiredCred) {
+        newRealm.addRequiredResourceCredential(requiredCred);
+    }
+    public void addOAuthClientRequiredCredential(RealmModel newRealm, String requiredCred) {
+        newRealm.addRequiredOAuthClientCredential(requiredCred);
+    }
+
+
+
+     protected void createResources(RealmRepresentation rep, RealmModel realm) {
+        RoleModel loginRole = realm.getRole(RealmManager.RESOURCE_ROLE);
+        ResourceManager manager = new ResourceManager(this);
+        for (ApplicationRepresentation resourceRep : rep.getApplications()) {
+            manager.createResource(realm, loginRole, resourceRep);
+        }
+    }
+
+    public RoleRepresentation toRepresentation(RoleModel role) {
+        RoleRepresentation rep = new RoleRepresentation();
+        rep.setId(role.getId());
+        rep.setName(role.getName());
+        rep.setDescription(role.getDescription());
+        return rep;
+    }
+
+    public RealmRepresentation toRepresentation(RealmModel realm) {
+        RealmRepresentation rep = new RealmRepresentation();
+        rep.setId(realm.getId());
+        rep.setRealm(realm.getName());
+        rep.setEnabled(realm.isEnabled());
+        rep.setSocial(realm.isSocial());
+        rep.setSslNotRequired(realm.isSslNotRequired());
+        rep.setCookieLoginAllowed(realm.isCookieLoginAllowed());
+        rep.setPublicKey(realm.getPublicKeyPem());
+        rep.setTokenLifespan(realm.getTokenLifespan());
+        rep.setAccessCodeLifespan(realm.getAccessCodeLifespan());
+        List<RequiredCredentialModel> requiredCredentialModels = realm.getRequiredCredentials();
+        if (requiredCredentialModels.size() > 0) {
+            rep.setRequiredCredentials(new HashSet<String>());
+            for (RequiredCredentialModel cred : requiredCredentialModels) {
+                rep.getRequiredCredentials().add(cred.getType());
+            }
+        }
+        List<RequiredCredentialModel> requiredResourceCredentialModels = realm.getRequiredApplicationCredentials();
+        if (requiredResourceCredentialModels.size() > 0) {
+            rep.setRequiredApplicationCredentials(new HashSet<String>());
+            for (RequiredCredentialModel cred : requiredResourceCredentialModels) {
+                rep.getRequiredApplicationCredentials().add(cred.getType());
+            }
+        }
+        List<RequiredCredentialModel> requiredOAuthCredentialModels = realm.getRequiredOAuthClientCredentials();
+        if (requiredOAuthCredentialModels.size() > 0) {
+            rep.setRequiredOAuthClientCredentials(new HashSet<String>());
+            for (RequiredCredentialModel cred : requiredOAuthCredentialModels) {
+                rep.getRequiredOAuthClientCredentials().add(cred.getType());
+            }
+        }
+        return rep;
+    }
+
+
+}