--- conflicted
+++ resolved
@@ -1,68 +1,65 @@
-package org.keycloak.services.models;
-
-import java.util.List;
-import java.util.Map;
-
-/**
- * @author <a href="mailto:bill@burkecentral.com">Bill Burke</a>
- * @version $Revision: 1 $
- */
-public interface UserModel {
-<<<<<<< HEAD
-    public static final String LOGIN_NAME = "username";
-    public static final String LAST_NAME = "lastName";
-    public static final String FIRST_NAME = "firstName";
-    public static final String EMAIL = "email";
-
-=======
->>>>>>> 27d1a2d5
-    String getLoginName();
-
-    boolean isEnabled();
-
-    boolean isTotp();
-
-    Status getStatus();
-
-    void setStatus(Status status);
-
-    void setAttribute(String name, String value);
-
-    void removeAttribute(String name);
-
-    String getAttribute(String name);
-
-    Map<String, String> getAttributes();
-
-    List<RequiredAction> getRequiredActions();
-    
-    void addRequiredAction(RequiredAction action);
-
-    void removeRequiredAction(RequiredAction action);
-
-    String getFirstName();
-
-    void setFirstName(String firstName);
-
-    String getLastName();
-
-    void setLastName(String lastName);
-
-    String getEmail();
-
-    void setEmail(String email);
-
-    boolean isEmailVerified();
-
-    void setEmailVerified(boolean verified);
-
-    void setTotp(boolean totp);
-
-    public static enum Status {
-        ENABLED, DISABLED, ACTIONS_REQUIRED
-    }
-
-    public static enum RequiredAction {
-        VERIFY_EMAIL, UPDATE_PROFILE, CONFIGURE_TOTP, RESET_PASSWORD
-    }
+package org.keycloak.services.models;
+
+import java.util.List;
+import java.util.Map;
+
+/**
+ * @author <a href="mailto:bill@burkecentral.com">Bill Burke</a>
+ * @version $Revision: 1 $
+ */
+public interface UserModel {
+    public static final String LOGIN_NAME = "username";
+    public static final String LAST_NAME = "lastName";
+    public static final String FIRST_NAME = "firstName";
+    public static final String EMAIL = "email";
+
+    String getLoginName();
+
+    boolean isEnabled();
+
+    boolean isTotp();
+
+    Status getStatus();
+
+    void setStatus(Status status);
+
+    void setAttribute(String name, String value);
+
+    void removeAttribute(String name);
+
+    String getAttribute(String name);
+
+    Map<String, String> getAttributes();
+
+    List<RequiredAction> getRequiredActions();
+    
+    void addRequiredAction(RequiredAction action);
+
+    void removeRequiredAction(RequiredAction action);
+
+    String getFirstName();
+
+    void setFirstName(String firstName);
+
+    String getLastName();
+
+    void setLastName(String lastName);
+
+    String getEmail();
+
+    void setEmail(String email);
+
+    boolean isEmailVerified();
+
+    void setEmailVerified(boolean verified);
+
+    void setTotp(boolean totp);
+
+    public static enum Status {
+        ENABLED, DISABLED, ACTIONS_REQUIRED
+    }
+
+    public static enum RequiredAction {
+        VERIFY_EMAIL, UPDATE_PROFILE, CONFIGURE_TOTP, RESET_PASSWORD
+    }
 }