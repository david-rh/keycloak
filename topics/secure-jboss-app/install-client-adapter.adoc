--- conflicted
+++ resolved
@@ -1,9 +1,8 @@
 
 === Install the Client Adapter
 
-<<<<<<< HEAD
 Download the {{book.appServer}} distribution and unzip
-it into a directory of your choosing on your machine.
+it into a directory on your machine.
 
 {% if book.community %}
 Next download the keycloak-wildfly-adapter-dist-{{book.project.version}}.zip distribution.
@@ -16,11 +15,6 @@
 Unzip this file into the root directory of your {{book.appServer}} distribution.
 
 Next perform the following actions:
-=======
-Download the JBoss EAP 7 or Wildfly 10 distribution you are going to use to run your example application and unzip
-it into a directory on your machine.  Next download the {{book.clientadapter}} distribution.  Unzip
-this file into the root directory of your JBoss EAP or Wildfly 10 distribution.  Next perform the following actions
->>>>>>> d81dbe10
 
 .Linux/Unix
 [source]
