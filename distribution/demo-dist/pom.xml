--- conflicted
+++ resolved
@@ -206,29 +206,6 @@
                             </execution>
                         </executions>
                     </plugin>
-
-<<<<<<< HEAD
-            <plugin>
-                <artifactId>maven-assembly-plugin</artifactId>
-                <executions>
-                    <execution>
-                        <id>assemble</id>
-                        <phase>package</phase>
-                        <goals>
-                            <goal>single</goal>
-                        </goals>
-                        <configuration>
-                            <descriptors>
-                                <descriptor>assembly.xml</descriptor>
-                            </descriptors>
-                            <outputDirectory>target</outputDirectory>
-                            <workDirectory>target/assembly/work</workDirectory>
-                            <appendAssemblyId>false</appendAssemblyId>
-                        </configuration>
-                    </execution>
-                </executions>
-            </plugin>
-=======
                     <plugin>
                         <artifactId>maven-assembly-plugin</artifactId>
                         <executions>
@@ -245,13 +222,10 @@
                                     <outputDirectory>target</outputDirectory>
                                     <workDirectory>target/assembly/work</workDirectory>
                                     <appendAssemblyId>false</appendAssemblyId>
-                                    <tarLongFileMode>gnu</tarLongFileMode>
                                 </configuration>
                             </execution>
                         </executions>
                     </plugin>
->>>>>>> 83d0f313
-
                 </plugins>
             </build>
         </profile>
