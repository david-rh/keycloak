<?xml version="1.0" encoding="UTF-8" standalone="no"?>
<databaseChangeLog xmlns="http://www.liquibase.org/xml/ns/dbchangelog" xmlns:xsi="http://www.w3.org/2001/XMLSchema-instance" xsi:schemaLocation="http://www.liquibase.org/xml/ns/dbchangelog http://www.liquibase.org/xml/ns/dbchangelog/dbchangelog-3.2.xsd">
    <include file="META-INF/jpa-changelog-1.0.0.Final.xml"/>
    <include file="META-INF/jpa-changelog-1.1.0.Beta1.xml"/>
    <include file="META-INF/jpa-changelog-1.1.0.Final.xml"/>
    <include file="META-INF/jpa-changelog-1.2.0.Beta1.xml"/>
    <include file="META-INF/jpa-changelog-1.2.0.CR1.xml"/>
    <include file="META-INF/jpa-changelog-1.2.0.Final.xml"/>
    <include file="META-INF/jpa-changelog-1.3.0.xml"/>
    <include file="META-INF/jpa-changelog-1.4.0.xml"/>
    <include file="META-INF/jpa-changelog-1.5.0.xml"/>
<<<<<<< HEAD
    <include file="META-INF/jpa-changelog-1.6.0.xml"/>
    <include file="META-INF/jpa-changelog-1.7.0.xml"/>
=======
    <include file="META-INF/jpa-changelog-1.6.1.xml"/>
>>>>>>> 634eadb6
</databaseChangeLog><|MERGE_RESOLUTION|>--- conflicted
+++ resolved
@@ -9,10 +9,6 @@
     <include file="META-INF/jpa-changelog-1.3.0.xml"/>
     <include file="META-INF/jpa-changelog-1.4.0.xml"/>
     <include file="META-INF/jpa-changelog-1.5.0.xml"/>
-<<<<<<< HEAD
-    <include file="META-INF/jpa-changelog-1.6.0.xml"/>
+    <include file="META-INF/jpa-changelog-1.6.1.xml"/>
     <include file="META-INF/jpa-changelog-1.7.0.xml"/>
-=======
-    <include file="META-INF/jpa-changelog-1.6.1.xml"/>
->>>>>>> 634eadb6
 </databaseChangeLog>